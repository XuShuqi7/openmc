module tally

  use ace_header,       only: Reaction
  use constants
  use datatypes_header, only: ListInt
  use error,            only: fatal_error
  use global
  use math,             only: t_percentile, calc_pn
  use mesh,             only: get_mesh_bin, bin_to_mesh_indices, &
                              get_mesh_indices, mesh_indices_to_bin, &
                              mesh_intersects
  use mesh_header,      only: StructuredMesh
  use output,           only: header
  use particle_header,  only: LocalCoord
  use search,           only: binary_search
  use string,           only: to_str
  use tally_header,     only: TallyResult, TallyMapItem, TallyMapElement

#ifdef MPI
  use mpi
#endif

  implicit none

  ! Tally map positioning array
  integer :: position(N_FILTER_TYPES - 3) = 0

contains

!===============================================================================
! SCORE_ANALOG_TALLY keeps track of how many events occur in a specified cell,
! energy range, etc. Note that since these are "analog" tallies, they are only
! triggered at every collision, not every event
!===============================================================================

  subroutine score_analog_tally()

    integer :: j                    ! loop index for scoring bins
    integer :: k                    ! loop index for nuclide bins
    integer :: n                    ! loop index for scattering order
    integer :: l                    ! scoring bin loop index, allowing for changing 
                                    ! position during the loop
    integer :: filter_index         ! single index for single bin
    integer :: score_bin            ! scoring bin, e.g. SCORE_FLUX
    integer :: i_nuclide            ! index in nuclides array
    integer :: score_index          ! scoring bin index
    real(8) :: score                ! analog tally score
    real(8) :: last_wgt             ! pre-collision particle weight
    real(8) :: wgt                  ! post-collision particle weight
    real(8) :: mu                   ! cosine of angle of collision
    real(8) :: macro_total          ! material macro total xs
    real(8) :: macro_scatt          ! material macro scatt xs
    logical :: found_bin            ! scoring bin found?
    type(TallyObject), pointer :: t => null()
    type(ListInt), pointer :: curr_ptr => null()

    ! Copy particle's pre- and post-collision weight and angle
    last_wgt = p % last_wgt
    wgt = p % wgt
    mu = p % mu

    ! set current pointer to active analog tallies
    curr_ptr => active_analog_tallies

    ! A loop over all tallies is necessary because we need to simultaneously
    ! determine different filter bins for the same tally in order to score to it

    TALLY_LOOP: do while (associated(curr_ptr))

      t => tallies(analog_tallies(curr_ptr % data))

      ! =======================================================================
      ! DETERMINE SCORING BIN COMBINATION

      call get_scoring_bins(analog_tallies(curr_ptr % data), found_bin)
      if (.not. found_bin) then
        curr_ptr => curr_ptr % next
        cycle
      end if

      ! =======================================================================
      ! CALCULATE RESULTS AND ACCUMULATE TALLY

      ! If we have made it here, we have a scoring combination of bins for this
      ! tally -- now we need to determine where in the results array we should
      ! be accumulating the tally values

      ! Determine scoring index for this filter combination
      filter_index = sum((t % matching_bins - 1) * t % stride) + 1

      ! Check for nuclide bins
      k = 0
      NUCLIDE_LOOP: do while (k < t % n_nuclide_bins)

        ! Increment the index in the list of nuclide bins
        k = k + 1

        if (t % all_nuclides) then
          ! In the case that the user has requested to tally all nuclides, we
          ! can take advantage of the fact that we know exactly how nuclide
          ! bins correspond to nuclide indices.
          if (k == 1) then
            ! If we just entered, set the nuclide bin index to the index in
            ! the nuclides array since this will match the index in the
            ! nuclide bin array.
            k = p % event_nuclide
          elseif (k == p % event_nuclide + 1) then
            ! After we've tallied the individual nuclide bin, we also need
            ! to contribute to the total material bin which is the last bin
            k = n_nuclides_total + 1
          else
            ! After we've tallied in both the individual nuclide bin and the
            ! total material bin, we're done
            exit
          end if

        else
          ! If the user has explicitly specified nuclides (or specified
          ! none), we need to search through the nuclide bin list one by
          ! one. First we need to get the value of the nuclide bin
          i_nuclide = t % nuclide_bins(k)

          ! Now compare the value against that of the colliding nuclide.
          if (i_nuclide /= p % event_nuclide .and. i_nuclide /= -1) cycle
        end if

        ! Determine score for each bin
        j = 0
        SCORE_LOOP: do l = 1, t % n_user_score_bins
          j = j + 1
          ! determine what type of score bin
          score_bin = t % score_bins(j)

          ! determine scoring bin index
          score_index = (k - 1)*t % n_score_bins + j

          select case (score_bin)
          case (SCORE_FLUX)
            ! All events score to a flux bin. We actually use a collision
            ! estimator since there is no way to count 'events' exactly for
            ! the flux

            score = last_wgt / material_xs % total

          case (SCORE_TOTAL)
            ! All events will score to the total reaction rate. We can just
            ! use the weight of the particle entering the collision as the
            ! score

            if (survival_biasing) then
              ! We need to account for the fact that some weight was already
              ! absorbed
              score = last_wgt + p % absorb_wgt
            else
              score = last_wgt
            end if

          case (SCORE_SCATTER)
            ! Skip any event where the particle didn't scatter
            if (p % event /= EVENT_SCATTER) cycle SCORE_LOOP

            ! Since only scattering events make it here, again we can use
            ! the weight entering the collision as the estimator for the
            ! reaction rate

            score = last_wgt

          case (SCORE_NU_SCATTER) 
            ! Skip any event where the particle didn't scatter
            if (p % event /= EVENT_SCATTER) cycle SCORE_LOOP

            ! For scattering production, we need to use the post-collision
            ! weight as the estimate for the number of neutrons exiting a
            ! reaction with neutrons in the exit channel

            score = wgt
            
          case (SCORE_SCATTER_N)
            ! Skip any event where the particle didn't scatter
            if (p % event /= EVENT_SCATTER) cycle SCORE_LOOP

            ! Find the scattering order for a singly requested moment, and
            ! store its moment contribution.

            if (t % scatt_order(j) == 1) then
              score = last_wgt * mu ! avoid function call overhead
            else
              score = last_wgt * calc_pn(t % scatt_order(j), mu)
            endif

          case (SCORE_SCATTER_PN)
            ! Skip any event where the particle didn't scatter
            if (p % event /= EVENT_SCATTER) then
              j = j + t % scatt_order(j)
              cycle SCORE_LOOP
            end if
            score_index = score_index - 1
            ! Find the scattering order for a collection of requested moments
            ! and store the moment contribution of each
            do n = 0, t % scatt_order(j)
              ! determine scoring bin index
              score_index = score_index + 1
              ! get the score and tally it
              score = last_wgt * calc_pn(n, mu)
              
              t % results(score_index, filter_index) % value = &
                t % results(score_index, filter_index) % value + score
            end do
            j = j + t % scatt_order(j)
            cycle SCORE_LOOP

          case (SCORE_TRANSPORT)
            ! Skip any event where the particle didn't scatter
            if (p % event /= EVENT_SCATTER) cycle SCORE_LOOP

            ! get material macros
            macro_total = material_xs % total
            macro_scatt = material_xs % total - material_xs % absorption

            ! Score total rate - p1 scatter rate Note estimator needs to be
            ! adjusted since tallying is only occuring when a scatter has
            ! happend. Effectively this means multiplying the estimator by
            ! total/scatter macro
            score = (macro_total - mu*macro_scatt)*(ONE/macro_scatt)

          case (SCORE_DIFFUSION)
            ! Skip any event where the particle didn't scatter
            if (p % event /= EVENT_SCATTER) cycle SCORE_LOOP

            ! Temporarily store the scattering cross section
            score = material_xs % total - material_xs % absorption

            ! Since this only gets tallied at every scattering event, the
            ! flux estimator is 1/Sigma_s. Therefore, the diffusion
            ! coefficient times flux is 1/(3*Sigma_s*(Sigma_t -
            ! mu*Sigma_s)).

            score = last_wgt / (3.0_8 * score * (material_xs % total - &
                 mu * score))

          case (SCORE_N_1N)
            ! Skip any event where the particle didn't scatter
            if (p % event /= EVENT_SCATTER) cycle SCORE_LOOP

            ! Skip any events where weight of particle changed
            if (wgt /= last_wgt) cycle SCORE_LOOP

            ! All events that reach this point are (n,1n) reactions
            score = last_wgt

          case (SCORE_ABSORPTION)
            if (survival_biasing) then
              ! No absorption events actually occur if survival biasing is on --
              ! just use weight absorbed in survival biasing

              score = p % absorb_wgt

            else
              ! Skip any event where the particle wasn't absorbed
              if (p % event == EVENT_SCATTER) cycle SCORE_LOOP

              ! All fission and absorption events will contribute here, so we
              ! can just use the particle's weight entering the collision

              score = last_wgt
            end if

          case (SCORE_FISSION)
            if (survival_biasing) then
              ! No fission events occur if survival biasing is on -- need to
              ! calculate fraction of absorptions that would have resulted in
              ! fission

              score = p % absorb_wgt * micro_xs(p % event_nuclide) % fission / &
                   micro_xs(p % event_nuclide) % absorption

            else
              ! Skip any non-fission events
              if (p % event /= EVENT_FISSION) cycle SCORE_LOOP

              ! All fission events will contribute, so again we can use
              ! particle's weight entering the collision as the estimate for the
              ! fission reaction rate

              score = last_wgt
            end if

          case (SCORE_NU_FISSION)
            if (survival_biasing) then
              ! No fission events occur if survival biasing is on -- need to
              ! calculate fraction of absorptions that would have resulted in
              ! nu-fission

              score = p % absorb_wgt * micro_xs(p % event_nuclide) % &
                   nu_fission / micro_xs(p % event_nuclide) % absorption

            else
              ! Skip any non-fission events
              if (p % event /= EVENT_FISSION) cycle SCORE_LOOP

              if (t % find_filter(FILTER_ENERGYOUT) > 0) then
                ! Normally, we only need to make contributions to one scoring
                ! bin. However, in the case of fission, since multiple fission
                ! neutrons were emitted with different energies, multiple
                ! outgoing energy bins may have been scored to. The following
                ! logic treats this special case and results to multiple bins

                call score_fission_eout(t, score_index)
                cycle SCORE_LOOP

              else
                ! If there is no outgoing energy filter, than we only need to
                ! score to one bin. For the score to be 'analog', we need to
                ! score the number of particles that were banked in the fission
                ! bank. Since this was weighted by 1/keff, we multiply by keff
                ! to get the proper score.

                score = keff * p % wgt_bank

              end if
            end if
          
          case (SCORE_K_FISSION)
            if (survival_biasing) then
              ! No fission events occur if survival biasing is on -- need to
              ! calculate fraction of absorptions that would have resulted in
              ! fission and multiply by Q

              score = p % absorb_wgt * micro_xs(p % event_nuclide) % k_fission / &
                      micro_xs(p % event_nuclide) % absorption
              
            else
              ! Skip any non-fission events
              if (p % event /= EVENT_FISSION) cycle SCORE_LOOP

              ! All fission events will contribute, so again we can use
              ! particle's weight entering the collision as the estimate for
              ! the fission energy production rate
              
              n = nuclides(p % event_nuclide) % index_fission(1)
              score = last_wgt * &
                nuclides(p % event_nuclide) % reactions(n) % Q_value
            end if
          case (SCORE_EVENTS)
            ! Simply count number of scoring events
            score = ONE

          case default
            ! Any other score is assumed to be a MT number. Thus, we just need
            ! to check if it matches the MT number of the event
            if (p % event_MT /= score_bin) cycle SCORE_LOOP

            score = last_wgt

          end select

          ! Add score to tally
          t % results(score_index, filter_index) % value = &
               t % results(score_index, filter_index) % value + score

        end do SCORE_LOOP

      end do NUCLIDE_LOOP

      ! If the user has specified that we can assume all tallies are spatially
      ! separate, this implies that once a tally has been scored to, we needn't
      ! check the others. This cuts down on overhead when there are many
      ! tallies specified

      if (assume_separate) exit TALLY_LOOP

      ! select next active tally
      curr_ptr => curr_ptr % next

    end do TALLY_LOOP

    ! Reset tally map positioning
    position = 0

    nullify(curr_ptr)

  end subroutine score_analog_tally

!===============================================================================
! SCORE_FISSION_EOUT handles a special case where we need to store neutron
! production rate with an outgoing energy filter (think of a fission matrix). In
! this case, we may need to score to multiple bins if there were multiple
! neutrons produced with different energies.
!===============================================================================

  subroutine score_fission_eout(t, i_score)

    type(TallyObject), pointer :: t
    integer, intent(in)        :: i_score ! index for score

    integer :: i             ! index of outgoing energy filter
    integer :: k             ! loop index for bank sites
    integer :: bin_energyout ! original outgoing energy bin
    integer :: i_filter      ! index for matching filter bin combination
    real(8) :: score         ! actualy score
    real(8) :: E_out         ! energy of fission bank site

    ! save original outgoing energy bin and score index
    i = t % find_filter(FILTER_ENERGYOUT)
    bin_energyout = t % matching_bins(i)

    ! Since the creation of fission sites is weighted such that it is
    ! expected to create n_particles sites, we need to multiply the
    ! score by keff to get the true nu-fission rate. Otherwise, the sum
    ! of all nu-fission rates would be ~1.0.

    ! loop over number of particles banked
    do k = 1, p % n_bank
      ! determine score based on bank site weight and keff
      score = keff * fission_bank(n_bank - p % n_bank + k) % wgt

      ! determine outgoing energy from fission bank
      E_out = fission_bank(n_bank - p % n_bank + k) % E

      ! change outgoing energy bin
      t % matching_bins(i) = binary_search(t % filters(i) % real_bins, &
           size(t % filters(i) % real_bins), E_out)

      ! determine scoring index
      i_filter = sum((t % matching_bins - 1) * t % stride) + 1

      ! Add score to tally
      t % results(i_score, i_filter) % value = &
           t % results(i_score, i_filter) % value + score
    end do

    ! reset outgoing energy bin and score index
    t % matching_bins(i) = bin_energyout

  end subroutine score_fission_eout

!===============================================================================
! SCORE_TRACKLENGTH_TALLY calculates fluxes and reaction rates based on the
! track-length estimate of the flux. This is triggered at every event (surface
! crossing, lattice crossing, or collision) and thus cannot be done for tallies
! that require post-collision information.
!===============================================================================

  subroutine score_tracklength_tally(distance)

    real(8), intent(in) :: distance

    integer :: j                    ! loop index for scoring bins
    integer :: k                    ! loop index for nuclide bins
    integer :: l                    ! loop index for nuclides in material
    integer :: m                    ! loop index for reactions
    integer :: filter_index         ! single index for single bin
    integer :: i_nuclide            ! index in nuclides array (from bins)
    integer :: i_nuc                ! index in nuclides array (from material)
    integer :: i_energy             ! index in nuclide energy grid
    integer :: score_bin            ! scoring type, e.g. SCORE_FLUX
    integer :: score_index          ! scoring bin index
    real(8) :: f                    ! interpolation factor
    real(8) :: flux                 ! tracklength estimate of flux
    real(8) :: score                ! actual score (e.g., flux*xs)
    real(8) :: atom_density         ! atom density of single nuclide in atom/b-cm
    logical :: found_bin            ! scoring bin found?
    type(TallyObject), pointer :: t => null()
    type(Material), pointer :: mat => null()
    type(ListInt), pointer :: curr_ptr => null()
    type(Reaction), pointer :: rxn => null()

    ! Determine track-length estimate of flux
    flux = p % wgt * distance

    ! set current pointer to active tracklength tallies
    curr_ptr => active_tracklength_tallies

    ! A loop over all tallies is necessary because we need to simultaneously
    ! determine different filter bins for the same tally in order to score to it

    TALLY_LOOP: do while (associated(curr_ptr))
      t => tallies(tracklength_tallies(curr_ptr % data))

      ! Check if this tally has a mesh filter -- if so, we treat it separately
      ! since multiple bins can be scored to with a single track

      if (t % find_filter(FILTER_MESH) > 0) then
        call score_tl_on_mesh(tracklength_tallies(curr_ptr % data), distance)
        curr_ptr => curr_ptr % next ! select next tally
        cycle
      end if

      ! =======================================================================
      ! DETERMINE SCORING BIN COMBINATION

      call get_scoring_bins(tracklength_tallies(curr_ptr % data), found_bin)
      if (.not. found_bin) then
        curr_ptr => curr_ptr % next
        cycle
      end if

      ! =======================================================================
      ! CALCULATE RESULTS AND ACCUMULATE TALLY

      ! If we have made it here, we have a scoring combination of bins for this
      ! tally -- now we need to determine where in the results array we should
      ! be accumulating the tally values

      ! Determine scoring index for this filter combination
      filter_index = sum((t % matching_bins - 1) * t % stride) + 1

      if (t % all_nuclides) then
        call score_all_nuclides(tracklength_tallies(curr_ptr % data), flux, &
             filter_index)
      else

        NUCLIDE_BIN_LOOP: do k = 1, t % n_nuclide_bins
          ! Get index of nuclide in nuclides array
          i_nuclide = t % nuclide_bins(k)

          if (i_nuclide > 0) then
            ! Get pointer to current material
            mat => materials(p % material)

            ! Determine if nuclide is actually in material
            NUCLIDE_MAT_LOOP: do j = 1, mat % n_nuclides
              ! If index of nuclide matches the j-th nuclide listed in the
              ! material, break out of the loop
              if (i_nuclide == mat % nuclide(j)) exit

              ! If we've reached the last nuclide in the material, it means
              ! the specified nuclide to be tallied is not in this material
              if (j == mat % n_nuclides) then
                cycle NUCLIDE_BIN_LOOP
              end if
            end do NUCLIDE_MAT_LOOP

            atom_density = mat % atom_density(j)
          end if

          ! Determine score for each bin
          SCORE_LOOP: do j = 1, t % n_score_bins
            ! determine what type of score bin
            score_bin = t % score_bins(j)

            if (i_nuclide > 0) then
              ! ================================================================
              ! DETERMINE NUCLIDE CROSS SECTION

              select case(score_bin)
              case (SCORE_TOTAL)
                ! Total cross section is pre-calculated
                score = micro_xs(i_nuclide) % total * &
                     atom_density * flux

              case (SCORE_SCATTER)
                ! Scattering cross section is pre-calculated
                score = (micro_xs(i_nuclide) % total - &
                     micro_xs(i_nuclide) % absorption) * &
                     atom_density * flux

              case (SCORE_ABSORPTION)
                ! Absorption cross section is pre-calculated
                score = micro_xs(i_nuclide) % absorption * &
                     atom_density * flux

              case (SCORE_FISSION)
                ! Fission cross section is pre-calculated
                score = micro_xs(i_nuclide) % fission * &
                     atom_density * flux

              case (SCORE_NU_FISSION)
                ! Nu-fission cross section is pre-calculated
                score = micro_xs(i_nuclide) % nu_fission * &
                     atom_density * flux
<<<<<<< HEAD
              case (SCORE_K_FISSION)
                score = micro_xs(i_nuclide) % k_fission * &
                     atom_density * flux
=======

>>>>>>> 63bfd25d
              case (SCORE_EVENTS)
                ! For number of events, just score unity
                score = ONE

              case default
                ! Any other cross section has to be calculated on-the-fly. For
                ! cross sections that are used often (e.g. n2n, ngamma, etc. for
                ! depletion), it might make sense to optimize this section or
                ! pre-calculate cross sections

                if (score_bin > 1) then
                  ! Set default score
                  score = ZERO

                  ! TODO: The following search for the matching reaction could
                  ! be replaced by adding a dictionary on each Nuclide instance
                  ! of the form {MT: i_reaction, ...}

                  REACTION_LOOP: do m = 1, nuclides(i_nuclide) % n_reaction
                    ! Get pointer to reaction
                    rxn => nuclides(i_nuclide) % reactions(m)

                    ! Check if this is the desired MT
                    if (score_bin == rxn % MT) then
                      ! Retrieve index on nuclide energy grid and interpolation
                      ! factor
                      i_energy = micro_xs(i_nuclide) % index_grid
                      f = micro_xs(i_nuclide) % interp_factor

                      if (i_energy >= rxn % threshold) then
                        score = ((ONE - f) * rxn % sigma(i_energy - &
                             rxn%threshold + 1) + f * rxn % sigma(i_energy - &
                             rxn%threshold + 2)) * atom_density * flux
                      end if

                      exit REACTION_LOOP
                    end if
                  end do REACTION_LOOP

                else
                  message = "Invalid score type on tally " // to_str(t % id) // "."
                  call fatal_error()
                end if
              end select

            else
              ! ================================================================
              ! DETERMINE MATERIAL CROSS SECTION

              select case(score_bin)
              case (SCORE_FLUX)
                ! For flux, we need no cross section
                score = flux

              case (SCORE_TOTAL)
                ! Total cross section is pre-calculated
                score = material_xs % total * flux

              case (SCORE_SCATTER)
                ! Scattering cross section is pre-calculated
                score = (material_xs % total - material_xs % absorption) * flux

              case (SCORE_ABSORPTION)
                ! Absorption cross section is pre-calculated
                score = material_xs % absorption * flux

              case (SCORE_FISSION)
                ! Fission cross section is pre-calculated
                score = material_xs % fission * flux

              case (SCORE_NU_FISSION)
                ! Nu-fission cross section is pre-calculated
                score = material_xs % nu_fission * flux
<<<<<<< HEAD
              case (SCORE_K_FISSION)
                score = material_xs % k_fission * flux
=======

>>>>>>> 63bfd25d
              case (SCORE_EVENTS)
                ! For number of events, just score unity
                score = ONE

              case default
                ! Any other cross section has to be calculated on-the-fly. This
                ! is somewhat costly since it requires a loop over each nuclide
                ! in a material and each reaction in the nuclide

                if (score_bin > 1) then
                  ! Set default score
                  score = ZERO

                  ! Get pointer to current material
                  mat => materials(p % material)

                  do l = 1, mat % n_nuclides
                    ! Get atom density
                    atom_density = mat % atom_density(l)
                    
                    ! Get index in nuclides array
                    i_nuc = mat % nuclide(l)

                    ! TODO: The following search for the matching reaction could
                    ! be replaced by adding a dictionary on each Nuclide
                    ! instance of the form {MT: i_reaction, ...}

                    do m = 1, nuclides(i_nuc) % n_reaction
                      ! Get pointer to reaction
                      rxn => nuclides(i_nuc) % reactions(m)

                      ! Check if this is the desired MT
                      if (score_bin == rxn % MT) then
                        ! Retrieve index on nuclide energy grid and interpolation
                        ! factor
                        i_energy = micro_xs(i_nuc) % index_grid
                        f = micro_xs(i_nuc) % interp_factor

                        if (i_energy >= rxn % threshold) then
                          score = score + ((ONE - f) * rxn % sigma(i_energy - &
                               rxn%threshold + 1) + f * rxn % sigma(i_energy - &
                               rxn%threshold + 2)) * atom_density * flux
                        end if

                        exit
                      end if
                    end do

                  end do

                else
                  message = "Invalid score type on tally " // to_str(t % id) // "."
                  call fatal_error()
                end if
              end select
            end if

            ! Determine scoring bin index
            score_index = (k - 1)*t % n_score_bins + j

            ! Add score to tally
            t % results(score_index, filter_index) % value = &
                 t % results(score_index, filter_index) % value + score

          end do SCORE_LOOP

        end do NUCLIDE_BIN_LOOP
      end if

      ! If the user has specified that we can assume all tallies are spatially
      ! separate, this implies that once a tally has been scored to, we needn't
      ! check the others. This cuts down on overhead when there are many
      ! tallies specified

      if (assume_separate) exit TALLY_LOOP

      ! select next active tally
      curr_ptr => curr_ptr % next

    end do TALLY_LOOP

    ! Reset tally map positioning
    position = 0

    nullify(curr_ptr)

  end subroutine score_tracklength_tally

!===============================================================================
! SCORE_ALL_NUCLIDES tallies individual nuclide reaction rates specifically when
! the user requests <nuclides>all</nuclides>.
!===============================================================================

  subroutine score_all_nuclides(i_tally, flux, filter_index)

    integer, intent(in) :: i_tally
    real(8), intent(in) :: flux
    integer, intent(in) :: filter_index

    integer :: i             ! loop index for nuclides in material
    integer :: j             ! loop index for scoring bin types
    integer :: m             ! loop index for reactions in nuclide
    integer :: i_nuclide     ! index in nuclides array
    integer :: score_bin     ! type of score, e.g. SCORE_FLUX
    integer :: score_index   ! scoring bin index
    integer :: i_energy      ! index in nuclide energy grid
    real(8) :: f             ! interpolation factor
    real(8) :: score         ! actual scoring tally value
    real(8) :: atom_density  ! atom density of single nuclide in atom/b-cm
    type(TallyObject), pointer :: t => null()
    type(Material),    pointer :: mat => null()
    type(Reaction),    pointer :: rxn => null()

    ! Get pointer to tally
    t => tallies(i_tally)

    ! Get pointer to current material. We need this in order to determine what
    ! nuclides are in the material
    mat => materials(p % material)

    ! ==========================================================================
    ! SCORE ALL INDIVIDUAL NUCLIDE REACTION RATES

    NUCLIDE_LOOP: do i = 1, mat % n_nuclides

      ! Determine index in nuclides array and atom density for i-th nuclide in
      ! current material
      i_nuclide = mat % nuclide(i)
      atom_density = mat % atom_density(i)

      ! Loop over score types for each bin
      SCORE_LOOP: do j = 1, t % n_score_bins
        ! determine what type of score bin
        score_bin = t % score_bins(j)

        ! Determine macroscopic nuclide cross section 
        select case(score_bin)
        case (SCORE_TOTAL)
          score = micro_xs(i_nuclide) % total * atom_density * flux

        case (SCORE_SCATTER)
          score = (micro_xs(i_nuclide) % total - &
               micro_xs(i_nuclide) % absorption) * atom_density * flux

        case (SCORE_ABSORPTION)
          score = micro_xs(i_nuclide) % absorption * atom_density * flux

        case (SCORE_FISSION)
          score = micro_xs(i_nuclide) % fission * atom_density * flux

        case (SCORE_NU_FISSION)
          score = micro_xs(i_nuclide) % nu_fission * atom_density * flux
<<<<<<< HEAD
        case (SCORE_K_FISSION)
          score = micro_xs(i_nuclide) % k_fission * atom_density * flux
=======

>>>>>>> 63bfd25d
        case (SCORE_EVENTS)
          score = ONE

        case default
          ! Any other cross section has to be calculated on-the-fly. For cross
          ! sections that are used often (e.g. n2n, ngamma, etc. for depletion),
          ! it might make sense to optimize this section or pre-calculate cross
          ! sections
          
          if (score_bin > 1) then
            ! Set default score
            score = ZERO

            ! TODO: The following search for the matching reaction could be
            ! replaced by adding a dictionary on each Nuclide instance of the
            ! form {MT: i_reaction, ...}

            REACTION_LOOP: do m = 1, nuclides(i_nuclide) % n_reaction
              ! Get pointer to reaction
              rxn => nuclides(i_nuclide) % reactions(m)

              ! Check if this is the desired MT
              if (score_bin == rxn % MT) then
                ! Retrieve index on nuclide energy grid and interpolation factor
                i_energy = micro_xs(i_nuclide) % index_grid
                f = micro_xs(i_nuclide) % interp_factor

                if (i_energy >= rxn % threshold) then
                  score = ((ONE - f) * rxn % sigma(i_energy - &
                       rxn%threshold + 1) + f * rxn % sigma(i_energy - &
                       rxn%threshold + 2)) * atom_density * flux
                end if

                exit REACTION_LOOP
              end if
            end do REACTION_LOOP

          else
            message = "Invalid score type on tally " // to_str(t % id) // "."
            call fatal_error()
          end if
        end select

        ! Determine scoring bin index based on what the index of the nuclide
        ! is in the nuclides array
        score_index = (i_nuclide - 1)*t % n_score_bins + j

        ! Add score to tally
        t % results(score_index, filter_index) % value = &
             t % results(score_index, filter_index) % value + score

      end do SCORE_LOOP

    end do NUCLIDE_LOOP

    ! ==========================================================================
    ! SCORE TOTAL MATERIAL REACTION RATES

    ! Loop over score types for each bin
    MATERIAL_SCORE_LOOP: do j = 1, t % n_score_bins
      ! determine what type of score bin
      score_bin = t % score_bins(j)

      ! Determine macroscopic material cross section 
      select case(score_bin)
      case (SCORE_FLUX)
        score = flux

      case (SCORE_TOTAL)
        score = material_xs % total * flux

      case (SCORE_SCATTER)
        score = (material_xs % total - material_xs % absorption) * flux

      case (SCORE_ABSORPTION)
        score = material_xs % absorption * flux

      case (SCORE_FISSION)
        score = material_xs % fission * flux

      case (SCORE_NU_FISSION)
        score = material_xs % nu_fission * flux
<<<<<<< HEAD
      case (SCORE_K_FISSION)
        score = material_xs % k_fission * flux
=======

>>>>>>> 63bfd25d
      case (SCORE_EVENTS)
        score = ONE

      case default
        ! Any other cross section has to be calculated on-the-fly. This is
        ! somewhat costly since it requires a loop over each nuclide in a
        ! material and each reaction in the nuclide
        
        if (score_bin > 1) then
          ! Set default score
          score = ZERO

          ! Get pointer to current material
          mat => materials(p % material)

          do i = 1, mat % n_nuclides
            ! Get atom density
            atom_density = mat % atom_density(i)

            ! Get index in nuclides array
            i_nuclide = mat % nuclide(i)

            ! TODO: The following search for the matching reaction could
            ! be replaced by adding a dictionary on each Nuclide
            ! instance of the form {MT: i_reaction, ...}

            do m = 1, nuclides(i_nuclide) % n_reaction
              ! Get pointer to reaction
              rxn => nuclides(i_nuclide) % reactions(m)

              ! Check if this is the desired MT
              if (score_bin == rxn % MT) then
                ! Retrieve index on nuclide energy grid and interpolation
                ! factor
                i_energy = micro_xs(i_nuclide) % index_grid
                f = micro_xs(i_nuclide) % interp_factor

                if (i_energy >= rxn % threshold) then
                  score = score + ((ONE - f) * rxn % sigma(i_energy - &
                       rxn%threshold + 1) + f * rxn % sigma(i_energy - &
                       rxn%threshold + 2)) * atom_density * flux
                end if

                exit
              end if
            end do

          end do

        else
          message = "Invalid score type on tally " // to_str(t % id) // "."
          call fatal_error()
        end if
      end select

      ! Determine scoring bin index based on what the index of the nuclide
      ! is in the nuclides array
      score_index = n_nuclides_total*t % n_score_bins + j

      ! Add score to tally
      t % results(score_index, filter_index) % value = &
           t % results(score_index, filter_index) % value + score

    end do MATERIAL_SCORE_LOOP

  end subroutine score_all_nuclides

!===============================================================================
! SCORE_TL_ON_MESH calculate fluxes and reaction rates based on the track-length
! estimate of the flux specifically for tallies that have mesh filters. For
! these tallies, it is possible to score to multiple mesh cells for each track.
!===============================================================================

  subroutine score_tl_on_mesh(i_tally, d_track)

    integer, intent(in) :: i_tally
    real(8), intent(in) :: d_track

    integer :: i                    ! loop index for filter/score bins
    integer :: j                    ! loop index for direction
    integer :: k                    ! loop index for mesh cell crossings
    integer :: b                    ! loop index for nuclide bins
    integer :: ijk0(3)              ! indices of starting coordinates
    integer :: ijk1(3)              ! indices of ending coordinates
    integer :: ijk_cross(3)         ! indices of mesh cell crossed
    integer :: n_cross              ! number of surface crossings
    integer :: filter_index         ! single index for single bin
    integer :: score_bin            ! scoring bin, e.g. SCORE_FLUX
    integer :: i_nuclide            ! index in nuclides array
    integer :: score_index          ! scoring bin index
    integer :: i_filter_mesh        ! index of mesh filter in filters array
    real(8) :: atom_density         ! density of individual nuclide in atom/b-cm
    real(8) :: flux                 ! tracklength estimate of flux
    real(8) :: score                ! actual score (e.g., flux*xs)
    real(8) :: uvw(3)               ! cosine of angle of particle
    real(8) :: xyz0(3)              ! starting/intermediate coordinates
    real(8) :: xyz1(3)              ! ending coordinates of particle
    real(8) :: xyz_cross(3)         ! coordinates of next boundary
    real(8) :: d(3)                 ! distance to each bounding surface
    real(8) :: distance             ! distance traveled in mesh cell
    logical :: found_bin            ! was a scoring bin found?
    logical :: start_in_mesh        ! starting coordinates inside mesh?
    logical :: end_in_mesh          ! ending coordinates inside mesh?
    type(TallyObject),    pointer :: t => null()
    type(StructuredMesh), pointer :: m => null()
    type(Material),       pointer :: mat => null()
    type(LocalCoord),     pointer :: coord => null()

    t => tallies(i_tally)
    t % matching_bins = 1

    ! ==========================================================================
    ! CHECK IF THIS TRACK INTERSECTS THE MESH

    ! Copy starting and ending location of particle
    xyz0 = p % coord0 % xyz - (d_track - TINY_BIT) * p % coord0 % uvw
    xyz1 = p % coord0 % xyz  - TINY_BIT * p % coord0 % uvw

    ! Get index for mesh filter
    i_filter_mesh = t % find_filter(FILTER_MESH)

    ! Determine indices for starting and ending location
    m => meshes(t % filters(i_filter_mesh) % int_bins(1))
    call get_mesh_indices(m, xyz0, ijk0, start_in_mesh)
    call get_mesh_indices(m, xyz1, ijk1, end_in_mesh)

    ! Check if start or end is in mesh -- if not, check if track still
    ! intersects with mesh
    if ((.not. start_in_mesh) .and. (.not. end_in_mesh)) then
      if (.not. mesh_intersects(m, xyz0, xyz1)) return
    end if

    ! Reset starting and ending location
    xyz0 = p % coord0 % xyz - d_track * p % coord0 % uvw
    xyz1 = p % coord0 % xyz

    ! =========================================================================
    ! CHECK FOR SCORING COMBINATION FOR FILTERS OTHER THAN MESH

    FILTER_LOOP: do i = 1, t % n_filters

      select case (t % filters(i) % type)
      case (FILTER_UNIVERSE)
        ! determine next universe bin
        ! TODO: Account for multiple universes when performing this filter
        t % matching_bins(i) = get_next_bin(FILTER_UNIVERSE, &
             p % coord % universe, i_tally)

      case (FILTER_MATERIAL)
        t % matching_bins(i) = get_next_bin(FILTER_MATERIAL, &
             p % material, i_tally)

      case (FILTER_CELL)
        ! determine next cell bin
        coord => p % coord0
        do while(associated(coord))
          position(FILTER_CELL) = 0
          t % matching_bins(i) = get_next_bin(FILTER_CELL, &
               coord % cell, i_tally)
          if (t % matching_bins(i) /= NO_BIN_FOUND) exit
          coord => coord % next
        end do
        nullify(coord)

      case (FILTER_CELLBORN)
        ! determine next cellborn bin
        t % matching_bins(i) = get_next_bin(FILTER_CELLBORN, &
             p % cell_born, i_tally)

      case (FILTER_SURFACE)
        ! determine next surface bin
        t % matching_bins(i) = get_next_bin(FILTER_SURFACE, &
             p % surface, i_tally)

      case (FILTER_ENERGYIN)
        ! determine incoming energy bin
        k = t % filters(i) % n_bins

        ! check if energy of the particle is within energy bins
        if (p % E < t % filters(i) % real_bins(1) .or. &
             p % E > t % filters(i) % real_bins(k + 1)) then
          t % matching_bins(i) = NO_BIN_FOUND
        else
          ! search to find incoming energy bin
          t % matching_bins(i) = binary_search(t % filters(i) % real_bins, &
               k + 1, p % E)
        end if

      end select

      ! Check if no matching bin was found
      if (t % matching_bins(i) == NO_BIN_FOUND) return

    end do FILTER_LOOP

    ! ==========================================================================
    ! DETERMINE WHICH MESH CELLS TO SCORE TO

    ! Calculate number of surface crossings
    n_cross = sum(abs(ijk1(:m % n_dimension) - ijk0(:m % n_dimension))) + 1

    ! Copy particle's direction
    uvw = p % coord0 % uvw

    ! Bounding coordinates
    do j = 1, m % n_dimension
      if (uvw(j) > 0) then
        xyz_cross(j) = m % lower_left(j) + ijk0(j) * m % width(j)
      else
        xyz_cross(j) = m % lower_left(j) + (ijk0(j) - 1) * m % width(j)
      end if
    end do

    MESH_LOOP: do k = 1, n_cross
      found_bin = .false.

      ! Calculate distance to each bounding surface. We need to treat special
      ! case where the cosine of the angle is zero since this would result in a
      ! divide-by-zero.

      if (k == n_cross) xyz_cross = xyz1

      do j = 1, m % n_dimension
        if (uvw(j) == 0) then
          d(j) = INFINITY
        else
          d(j) = (xyz_cross(j) - xyz0(j))/uvw(j)
        end if
      end do

      ! Determine the closest bounding surface of the mesh cell by calculating
      ! the minimum distance

      j = minloc(d(:m % n_dimension), 1)
      distance = d(j)

      ! Now use the minimum distance and diretion of the particle to determine
      ! which surface was crossed

      if (all(ijk0(:m % n_dimension) >= 1) .and. all(ijk0(:m % n_dimension) <= m % dimension)) then
        ijk_cross = ijk0
        found_bin = .true.
      end if

      ! Increment indices and determine new crossing point
      if (uvw(j) > 0) then
        ijk0(j) = ijk0(j) + 1
        xyz_cross(j) = xyz_cross(j) + m % width(j)
      else
        ijk0(j) = ijk0(j) - 1
        xyz_cross(j) = xyz_cross(j) - m % width(j)
      end if

      ! =======================================================================
      ! SCORE TO THIS MESH CELL

      if (found_bin) then
        ! Calculate track-length estimate of flux
        flux = p % wgt * distance

        ! Determine mesh bin
        t % matching_bins(i_filter_mesh) = mesh_indices_to_bin(m, ijk_cross)

        ! Determining scoring index
        filter_index = sum((t % matching_bins - 1) * t % stride) + 1

        if (t % all_nuclides) then
          ! Score reaction rates for each nuclide in material
          call score_all_nuclides(i_tally, flux, filter_index)

        else
          NUCLIDE_BIN_LOOP: do b = 1, t % n_nuclide_bins
            ! Get index of nuclide in nuclides array
            i_nuclide = t % nuclide_bins(b)

            if (i_nuclide > 0) then
              ! Get pointer to current material
              mat => materials(p % material)

              ! Determine if nuclide is actually in material
              NUCLIDE_MAT_LOOP: do j = 1, mat % n_nuclides
                ! If index of nuclide matches the j-th nuclide listed in
                ! the material, break out of the loop
                if (i_nuclide == mat % nuclide(j)) exit

                ! If we've reached the last nuclide in the material, it
                ! means the specified nuclide to be tallied is not in this
                ! material
                if (j == mat % n_nuclides) then
                  cycle NUCLIDE_BIN_LOOP
                end if
              end do NUCLIDE_MAT_LOOP

              atom_density = mat % atom_density(j)
            end if

            ! Determine score for each bin
            SCORE_LOOP: do j = 1, t % n_score_bins
              ! determine what type of score bin
              score_bin = t % score_bins(j)

              if (i_nuclide > 0) then
                ! Determine macroscopic nuclide cross section 
                select case(score_bin)
                case (SCORE_TOTAL)
                  score = micro_xs(i_nuclide) % total * &
                       atom_density * flux
                case (SCORE_SCATTER)
                  score = (micro_xs(i_nuclide) % total - &
                       micro_xs(i_nuclide) % absorption) * &
                       atom_density * flux
                case (SCORE_ABSORPTION)
                  score = micro_xs(i_nuclide) % absorption * &
                       atom_density * flux
                case (SCORE_FISSION)
                  score = micro_xs(i_nuclide) % fission * &
                       atom_density * flux
                case (SCORE_NU_FISSION)
                  score = micro_xs(i_nuclide) % nu_fission * &
                       atom_density * flux
                case (SCORE_K_FISSION)
                  score = micro_xs(i_nuclide) % k_fission * atom_density * flux
                case (SCORE_EVENTS)
                  score = ONE
                case default
                  message = "Invalid score type on tally " // &
                       to_str(t % id) // "."
                  call fatal_error()
                end select

              else
                ! Determine macroscopic material cross section 
                select case(score_bin)
                case (SCORE_FLUX)
                  score = flux
                case (SCORE_TOTAL)
                  score = material_xs % total * flux
                case (SCORE_SCATTER)
                  score = (material_xs % total - material_xs % absorption) * flux
                case (SCORE_ABSORPTION)
                  score = material_xs % absorption * flux
                case (SCORE_FISSION)
                  score = material_xs % fission * flux
                case (SCORE_NU_FISSION)
                  score = material_xs % nu_fission * flux
                case (SCORE_K_FISSION)
                  score = material_xs % k_fission * flux
                case (SCORE_EVENTS)
                  score = ONE
                case default
                  message = "Invalid score type on tally " // &
                       to_str(t % id) // "."
                  call fatal_error()
                end select
              end if

              ! Determine scoring bin index
              score_index = (b - 1)*t % n_score_bins + j

              ! Add score to tally
              t % results(score_index, filter_index) % value = &
                   t % results(score_index, filter_index) % value + score

            end do SCORE_LOOP

          end do NUCLIDE_BIN_LOOP
        end if
      end if

      ! Calculate new coordinates
      xyz0 = xyz0 + distance * uvw

    end do MESH_LOOP

  end subroutine score_tl_on_mesh

!===============================================================================
! GET_SCORING_BINS determines a combination of filter bins that should be scored
! for a tally based on the particle's current attributes.
!===============================================================================

  subroutine get_scoring_bins(i_tally, found_bin)

    integer, intent(in)     :: i_tally
    logical, intent(out)    :: found_bin

    integer :: i ! loop index for filters
    integer :: n ! number of bins for single filter
    real(8) :: E ! particle energy
    type(TallyObject),    pointer :: t => null()
    type(StructuredMesh), pointer :: m => null()
    type(LocalCoord),     pointer :: coord => null()

    found_bin = .true.
    t => tallies(i_tally)
    t % matching_bins = 1

    FILTER_LOOP: do i = 1, t % n_filters

      select case (t % filters(i) % type)
      case (FILTER_MESH)
        ! determine mesh bin
        m => meshes(t % filters(i) % int_bins(1))

        ! Determine if we're in the mesh first
        call get_mesh_bin(m, p % coord0 % xyz, t % matching_bins(i))

      case (FILTER_UNIVERSE)
        ! determine next universe bin
        ! TODO: Account for multiple universes when performing this filter
        t % matching_bins(i) = get_next_bin(FILTER_UNIVERSE, &
             p % coord % universe, i_tally)

      case (FILTER_MATERIAL)
        t % matching_bins(i) = get_next_bin(FILTER_MATERIAL, &
             p % material, i_tally)

      case (FILTER_CELL)
        ! determine next cell bin
        coord => p % coord0
        do while(associated(coord))
          position(FILTER_CELL) = 0
          t % matching_bins(i) = get_next_bin(FILTER_CELL, &
               coord % cell, i_tally)
          if (t % matching_bins(i) /= NO_BIN_FOUND) exit
          coord => coord % next
        end do
        nullify(coord)

      case (FILTER_CELLBORN)
        ! determine next cellborn bin
        t % matching_bins(i) = get_next_bin(FILTER_CELLBORN, &
             p % cell_born, i_tally)

      case (FILTER_SURFACE)
        ! determine next surface bin
        t % matching_bins(i) = get_next_bin(FILTER_SURFACE, &
             p % surface, i_tally)

      case (FILTER_ENERGYIN)
        ! determine incoming energy bin
        n = t % filters(i) % n_bins

        ! make sure the correct energy is used
        if (t % estimator == ESTIMATOR_TRACKLENGTH) then
          E = p % E
        else
          E = p % last_E
        end if

        ! check if energy of the particle is within energy bins
        if (E < t % filters(i) % real_bins(1) .or. &
             E > t % filters(i) % real_bins(n + 1)) then
          t % matching_bins(i) = NO_BIN_FOUND
        else
          ! search to find incoming energy bin
          t % matching_bins(i) = binary_search(t % filters(i) % real_bins, &
               n + 1, E)
        end if

      case (FILTER_ENERGYOUT)
        ! determine outgoing energy bin
        n = t % filters(i) % n_bins

        ! check if energy of the particle is within energy bins
        if (E < t % filters(i) % real_bins(1) .or. &
             E > t % filters(i) % real_bins(n + 1)) then
          t % matching_bins(i) = NO_BIN_FOUND
        else
          ! search to find incoming energy bin
          t % matching_bins(i) = binary_search(t % filters(i) % real_bins, &
               n + 1, p % E)
        end if

      end select

      ! If the current filter didn't match, exit this subroutine
      if (t % matching_bins(i) == NO_BIN_FOUND) then
        found_bin = .false.
        return
      end if

    end do FILTER_LOOP

  end subroutine get_scoring_bins

!===============================================================================
! SCORE_SURFACE_CURRENT tallies surface crossings in a mesh tally by manually
! determining which mesh surfaces were crossed
!===============================================================================

  subroutine score_surface_current()

    integer :: j                    ! loop indices
    integer :: k                    ! loop indices
    integer :: ijk0(3)              ! indices of starting coordinates
    integer :: ijk1(3)              ! indices of ending coordinates
    integer :: n_cross              ! number of surface crossings
    integer :: n                    ! number of incoming energy bins
    integer :: filter_index         ! index of scoring bin
    integer :: i_filter_mesh        ! index of mesh filter in filters array
    integer :: i_filter_surf        ! index of surface filter in filters
    real(8) :: uvw(3)               ! cosine of angle of particle
    real(8) :: xyz0(3)              ! starting/intermediate coordinates
    real(8) :: xyz1(3)              ! ending coordinates of particle
    real(8) :: xyz_cross(3)         ! coordinates of bounding surfaces
    real(8) :: d(3)                 ! distance to each bounding surface
    real(8) :: distance             ! actual distance traveled
    logical :: start_in_mesh        ! particle's starting xyz in mesh?
    logical :: end_in_mesh          ! particle's ending xyz in mesh?
    logical :: x_same               ! same starting/ending x index (i)
    logical :: y_same               ! same starting/ending y index (j)
    logical :: z_same               ! same starting/ending z index (k)
    type(TallyObject),    pointer :: t => null()
    type(StructuredMesh), pointer :: m => null()
    type(ListInt), pointer :: curr_ptr => null()

    ! set current pointer to active current tallies
    curr_ptr => active_current_tallies

    TALLY_LOOP: do while (associated(curr_ptr))
      ! Copy starting and ending location of particle
      xyz0 = p % last_xyz
      xyz1 = p % coord0 % xyz

      ! Get pointer to tally
      t => tallies(current_tallies(curr_ptr % data))

      ! Get index for mesh and surface filters
      i_filter_mesh = t % find_filter(FILTER_MESH)
      i_filter_surf = t % find_filter(FILTER_SURFACE)

      ! Determine indices for starting and ending location
      m => meshes(t % filters(i_filter_mesh) % int_bins(1))
      call get_mesh_indices(m, xyz0, ijk0, start_in_mesh)
      call get_mesh_indices(m, xyz1, ijk1, end_in_mesh)

      ! Check to if start or end is in mesh -- if not, check if track still
      ! intersects with mesh
      if ((.not. start_in_mesh) .and. (.not. end_in_mesh)) then
        if (.not. mesh_intersects(m, xyz0, xyz1)) then
          curr_ptr => curr_ptr % next ! select next tally
          cycle
        end if
      end if

      ! Calculate number of surface crossings
      n_cross = sum(abs(ijk1 - ijk0))
      if (n_cross == 0) then
        curr_ptr => curr_ptr % next ! select next tally
        cycle
      end if

      ! Copy particle's direction
      uvw = p % coord0 % uvw

      ! determine incoming energy bin
      j = t % find_filter(FILTER_ENERGYIN)
      if (j > 0) then
        n = t % filters(j) % n_bins
        ! check if energy of the particle is within energy bins
        if (p % E < t % filters(j) % real_bins(1) .or. &
             p % E > t % filters(j) % real_bins(n + 1)) then
          curr_ptr => curr_ptr % next ! select next tally
          cycle
        end if

        ! search to find incoming energy bin
        t % matching_bins(j) = binary_search(t % filters(j) % real_bins, &
             n + 1, p % E)
      end if

      ! =======================================================================
      ! SPECIAL CASES WHERE TWO INDICES ARE THE SAME

      x_same = (ijk0(1) == ijk1(1))
      y_same = (ijk0(2) == ijk1(2))
      z_same = (ijk0(3) == ijk1(3))

      if (x_same .and. y_same) then
        ! Only z crossings
        if (uvw(3) > 0) then
          do j = ijk0(3), ijk1(3) - 1
            ijk0(3) = j
            if (all(ijk0 >= 0) .and. all(ijk0 <= m % dimension)) then
              t % matching_bins(i_filter_surf) = OUT_TOP
              t % matching_bins(i_filter_mesh) = &
                   mesh_indices_to_bin(m, ijk0 + 1, .true.)
              filter_index = sum((t % matching_bins - 1) * t % stride) + 1
              t % results(1, filter_index) % value = &
                   t % results(1, filter_index) % value + p % wgt
            end if
          end do
        else
          do j = ijk0(3) - 1, ijk1(3), -1
            ijk0(3) = j
            if (all(ijk0 >= 0) .and. all(ijk0 <= m % dimension)) then
              t % matching_bins(i_filter_surf) = IN_TOP
              t % matching_bins(i_filter_mesh) = &
                   mesh_indices_to_bin(m, ijk0 + 1, .true.)
              filter_index = sum((t % matching_bins - 1) * t % stride) + 1
              t % results(1, filter_index) % value = &
                   t % results(1, filter_index) % value + p % wgt
            end if
          end do
        end if
        curr_ptr => curr_ptr % next ! select next tally
        cycle
      elseif (x_same .and. z_same) then
        ! Only y crossings
        if (uvw(2) > 0) then
          do j = ijk0(2), ijk1(2) - 1
            ijk0(2) = j
            if (all(ijk0 >= 0) .and. all(ijk0 <= m % dimension)) then
              t % matching_bins(i_filter_surf) = OUT_FRONT
              t % matching_bins(i_filter_mesh) = &
                   mesh_indices_to_bin(m, ijk0 + 1, .true.)
              filter_index = sum((t % matching_bins - 1) * t % stride) + 1
              t % results(1, filter_index) % value = &
                   t % results(1, filter_index) % value + p % wgt
            end if
          end do
        else
          do j = ijk0(2) - 1, ijk1(2), -1
            ijk0(2) = j
            if (all(ijk0 >= 0) .and. all(ijk0 <= m % dimension)) then
              t % matching_bins(i_filter_surf) = IN_FRONT
              t % matching_bins(i_filter_mesh) = &
                   mesh_indices_to_bin(m, ijk0 + 1, .true.)
              filter_index = sum((t % matching_bins - 1) * t % stride) + 1
              t % results(1, filter_index) % value = &
                   t % results(1, filter_index) % value + p % wgt
            end if
          end do
        end if
        curr_ptr => curr_ptr % next ! select next tally
        cycle
      elseif (y_same .and. z_same) then
        ! Only x crossings
        if (uvw(1) > 0) then
          do j = ijk0(1), ijk1(1) - 1
            ijk0(1) = j
            if (all(ijk0 >= 0) .and. all(ijk0 <= m % dimension)) then
              t % matching_bins(i_filter_surf) = OUT_RIGHT
              t % matching_bins(i_filter_mesh) = &
                   mesh_indices_to_bin(m, ijk0 + 1, .true.)
              filter_index = sum((t % matching_bins - 1) * t % stride) + 1
              t % results(1, filter_index) % value = &
                   t % results(1, filter_index) % value + p % wgt
            end if
          end do
        else
          do j = ijk0(1) - 1, ijk1(1), -1
            ijk0(1) = j
            if (all(ijk0 >= 0) .and. all(ijk0 <= m % dimension)) then
              t % matching_bins(i_filter_surf) = IN_RIGHT
              t % matching_bins(i_filter_mesh) = &
                   mesh_indices_to_bin(m, ijk0 + 1, .true.)
              filter_index = sum((t % matching_bins - 1) * t % stride) + 1
              t % results(1, filter_index) % value = &
                   t % results(1, filter_index) % value + p % wgt
            end if
          end do
        end if
        curr_ptr => curr_ptr % next ! select next tally
        cycle
      end if

      ! =======================================================================
      ! GENERIC CASE

      ! Bounding coordinates
      do j = 1, 3
        if (uvw(j) > 0) then
          xyz_cross(j) = m % lower_left(j) + ijk0(j) * m % width(j)
        else
          xyz_cross(j) = m % lower_left(j) + (ijk0(j) - 1) * m % width(j)
        end if
      end do

      do k = 1, n_cross
        ! Reset scoring bin index
        t % matching_bins(i_filter_surf) = 0

        ! Calculate distance to each bounding surface. We need to treat
        ! special case where the cosine of the angle is zero since this would
        ! result in a divide-by-zero.

        do j = 1, 3
          if (uvw(j) == 0) then
            d(j) = INFINITY
          else
            d(j) = (xyz_cross(j) - xyz0(j))/uvw(j)
          end if
        end do

        ! Determine the closest bounding surface of the mesh cell by
        ! calculating the minimum distance

        distance = minval(d)

        ! Now use the minimum distance and diretion of the particle to
        ! determine which surface was crossed

        if (distance == d(1)) then
          if (uvw(1) > 0) then
            ! Crossing into right mesh cell -- this is treated as outgoing
            ! current from (i,j,k)
            if (all(ijk0 >= 0) .and. all(ijk0 <= m % dimension)) then
              t % matching_bins(i_filter_surf) = OUT_RIGHT
              t % matching_bins(i_filter_mesh) = &
                   mesh_indices_to_bin(m, ijk0 + 1, .true.)
            end if
            ijk0(1) = ijk0(1) + 1
            xyz_cross(1) = xyz_cross(1) + m % width(1)
          else
            ! Crossing into left mesh cell -- this is treated as incoming
            ! current in (i-1,j,k)
            ijk0(1) = ijk0(1) - 1
            xyz_cross(1) = xyz_cross(1) - m % width(1)
            if (all(ijk0 >= 0) .and. all(ijk0 <= m % dimension)) then
              t % matching_bins(i_filter_surf) = IN_RIGHT
              t % matching_bins(i_filter_mesh) = &
                   mesh_indices_to_bin(m, ijk0 + 1, .true.)
            end if
          end if
        elseif (distance == d(2)) then
          if (uvw(2) > 0) then
            ! Crossing into front mesh cell -- this is treated as outgoing
            ! current in (i,j,k)
            if (all(ijk0 >= 0) .and. all(ijk0 <= m % dimension)) then
              t % matching_bins(i_filter_surf) = OUT_FRONT
              t % matching_bins(i_filter_mesh) = &
                   mesh_indices_to_bin(m, ijk0 + 1, .true.)
            end if
            ijk0(2) = ijk0(2) + 1
            xyz_cross(2) = xyz_cross(2) + m % width(2)
          else
            ! Crossing into back mesh cell -- this is treated as incoming
            ! current in (i,j-1,k)
            ijk0(2) = ijk0(2) - 1
            xyz_cross(2) = xyz_cross(2) - m % width(2)
            if (all(ijk0 >= 0) .and. all(ijk0 <= m % dimension)) then
              t % matching_bins(i_filter_surf) = IN_FRONT
              t % matching_bins(i_filter_mesh) = &
                   mesh_indices_to_bin(m, ijk0 + 1, .true.)
            end if
          end if
        else if (distance == d(3)) then
          if (uvw(3) > 0) then
            ! Crossing into top mesh cell -- this is treated as outgoing
            ! current in (i,j,k)
            if (all(ijk0 >= 0) .and. all(ijk0 <= m % dimension)) then
              t % matching_bins(i_filter_surf) = OUT_TOP
              t % matching_bins(i_filter_mesh) = &
                   mesh_indices_to_bin(m, ijk0 + 1, .true.)
            end if
            ijk0(3) = ijk0(3) + 1
            xyz_cross(3) = xyz_cross(3) + m % width(3)
          else
            ! Crossing into bottom mesh cell -- this is treated as incoming
            ! current in (i,j,k-1)
            ijk0(3) = ijk0(3) - 1
            xyz_cross(3) = xyz_cross(3) - m % width(3)
            if (all(ijk0 >= 0) .and. all(ijk0 <= m % dimension)) then
              t % matching_bins(i_filter_surf) = IN_TOP
              t % matching_bins(i_filter_mesh) = &
                   mesh_indices_to_bin(m, ijk0 + 1, .true.)
            end if
          end if
        end if

        ! Determine scoring index
        if (t % matching_bins(i_filter_surf) > 0) then
          filter_index = sum((t % matching_bins - 1) * t % stride) + 1

          ! Check for errors
          if (filter_index <= 0 .or. filter_index > &
               t % total_filter_bins) then
            message = "Score index outside range."
            call fatal_error()
          end if

          ! Add to surface current tally
          t % results(1, filter_index) % value = &
               t % results(1, filter_index) % value + p % wgt
        end if

        ! Calculate new coordinates
        xyz0 = xyz0 + distance * uvw
      end do

      ! select next active tally
      curr_ptr => curr_ptr % next

    end do TALLY_LOOP

    nullify(curr_ptr)

  end subroutine score_surface_current

!===============================================================================
! GET_NEXT_BIN determines the next scoring bin for a particular filter variable
!===============================================================================

  function get_next_bin(filter_type, filter_value, i_tally) result(bin)

    integer, intent(in) :: filter_type  ! e.g. FILTER_MATERIAL
    integer, intent(in) :: filter_value ! value of filter, e.g. material 3
    integer, intent(in) :: i_tally      ! index of tally
    integer             :: bin          ! index of filter

    integer :: i_tally_check
    integer :: n

    ! If there are no scoring bins for this item, then return immediately
    if (.not. allocated(tally_maps(filter_type) % items(filter_value) % elements)) then
      bin = NO_BIN_FOUND
      return
    end if

    ! Check how many elements there are for this item
    n = size(tally_maps(filter_type) % items(filter_value) % elements)

    do
      ! Increment position in elements
      position(filter_type) = position(filter_type) + 1

      ! If we've reached the end of the array, there is no more bin to score to
      if (position(filter_type) > n) then
        position(filter_type) = 0
        bin = NO_BIN_FOUND
        return
      end if

      i_tally_check = tally_maps(filter_type) % items(filter_value) % &
           elements(position(filter_type)) % index_tally

      if (i_tally_check > i_tally) then
        ! Since the index being checked against is greater than the index we
        ! need (and the tally indices were added to elements sequentially), we
        ! know that no more bins will be scoring bins for this tally
        position(filter_type) = 0
        bin = NO_BIN_FOUND
        return
      elseif (i_tally_check == i_tally) then
        ! Found a match
        bin = tally_maps(filter_type) % items(filter_value) % &
             elements(position(filter_type)) % index_bin
        return
      end if

    end do

  end function get_next_bin

!===============================================================================
! SYNCHRONIZE_TALLIES accumulates the sum of the contributions from each history
! within the batch to a new random variable
!===============================================================================

  subroutine synchronize_tallies()

    type(ListInt), pointer :: curr_ptr => null()

#ifdef MPI
    ! Combine tally results onto master process
    if (reduce_tallies) call reduce_tally_results()
#endif

    ! Increase number of realizations (only used for global tallies)
    if (reduce_tallies) then
      n_realizations = n_realizations + 1
    else
      n_realizations = n_realizations + n_procs
    end if

    ! Accumulate on master only unless run is not reduced then do it on all
    if (master .or. (.not. reduce_tallies)) then
      ! Accumulate results for each tally
      curr_ptr => active_tallies
      do while(associated(curr_ptr))
        call accumulate_tally(tallies(curr_ptr % data))
        curr_ptr => curr_ptr % next
      end do

      if (run_mode == MODE_EIGENVALUE) then
        ! Get the current batch estimate of k_analog for displaying to output
        ! --- this has to be performed after reduce_tally_values and before
        ! accumulate_result

        k_batch(current_batch) = global_tallies(K_TRACKLENGTH) % value
      end if

      ! Accumulate results for global tallies
      call accumulate_result(global_tallies)
    end if

    if (associated(curr_ptr)) nullify(curr_ptr)

  end subroutine synchronize_tallies

!===============================================================================
! REDUCE_TALLY_RESULTS collects all the results from tallies onto one processor
!===============================================================================

#ifdef MPI
  subroutine reduce_tally_results()

    integer :: n      ! number of filter bins
    integer :: m      ! number of score bins
    integer :: n_bins ! total number of bins
    real(8), allocatable :: tally_temp(:,:) ! contiguous array of results
    real(8) :: global_temp(N_GLOBAL_TALLIES)
    real(8) :: dummy  ! temporary receive buffer for non-root reduces
    type(TallyObject), pointer :: t => null()
    type(ListInt), pointer :: curr_ptr => null()

    curr_ptr => active_tallies
    do while(associated(curr_ptr))
      t => tallies(curr_ptr % data)

      m = t % total_score_bins
      n = t % total_filter_bins
      n_bins = m*n

      allocate(tally_temp(m,n))

      tally_temp = t % results(:,:) % value

      if (master) then
        ! The MPI_IN_PLACE specifier allows the master to copy values into
        ! a receive buffer without having a temporary variable
        call MPI_REDUCE(MPI_IN_PLACE, tally_temp, n_bins, MPI_REAL8, &
             MPI_SUM, 0, MPI_COMM_WORLD, mpi_err)

        ! Transfer values to value on master
        t % results(:,:) % value = tally_temp
      else
        ! Receive buffer not significant at other processors
        call MPI_REDUCE(tally_temp, dummy, n_bins, MPI_REAL8, &
             MPI_SUM, 0, MPI_COMM_WORLD, mpi_err)

        ! Reset value on other processors
        t % results(:,:) % value = 0
      end if

      deallocate(tally_temp)
      curr_ptr => curr_ptr % next
    end do

    ! Copy global tallies into array to be reduced
    global_temp = global_tallies(:) % value

    if (master) then
      call MPI_REDUCE(MPI_IN_PLACE, global_temp, N_GLOBAL_TALLIES, &
           MPI_REAL8, MPI_SUM, 0, MPI_COMM_WORLD, mpi_err)

      ! Transfer values back to global_tallies on master
      global_tallies(:) % value = global_temp
    else
      ! Receive buffer not significant at other processors
      call MPI_REDUCE(global_temp, dummy, N_GLOBAL_TALLIES, &
           MPI_REAL8, MPI_SUM, 0, MPI_COMM_WORLD, mpi_err)

      ! Reset value on other processors
      global_tallies(:) % value = ZERO
    end if

    ! We also need to determine the total starting weight of particles from the
    ! last realization
    if (master) then
      call MPI_REDUCE(MPI_IN_PLACE, total_weight, 1, MPI_REAL8, MPI_SUM, &
           0, MPI_COMM_WORLD, mpi_err)
    else
      ! Receive buffer not significant at other processors
      call MPI_REDUCE(total_weight, dummy, 1, MPI_REAL8, MPI_SUM, &
           0, MPI_COMM_WORLD, mpi_err)
    end if

    if (associated(curr_ptr)) nullify(curr_ptr)

  end subroutine reduce_tally_results
#endif

!===============================================================================
! ACCUMULATE_TALLY
!===============================================================================

  subroutine accumulate_tally(t)

    type(TallyObject), intent(inout) :: t

    ! Increment number of realizations
    if (reduce_tallies) then
      t % n_realizations = t % n_realizations + 1
    else
      t % n_realizations = t % n_realizations + n_procs
    end if

    ! Accumulate each TallyResult
    call accumulate_result(t % results)

  end subroutine accumulate_tally

!===============================================================================
! TALLY_STATISTICS computes the mean and standard deviation of the mean of each
! tally and stores them in the val and val_sq attributes of the TallyResults
! respectively
!===============================================================================

  subroutine tally_statistics()

    integer :: i    ! index in tallies array
    type(TallyObject), pointer :: t => null()

    ! Calculate statistics for user-defined tallies
    do i = 1, n_tallies
      t => tallies(i)

      call statistics_result(t % results, t % n_realizations)
    end do

    ! Calculate statistics for global tallies
    call statistics_result(global_tallies, n_realizations)

  end subroutine tally_statistics

!===============================================================================
! ACCUMULATE_RESULT accumulates results from many histories (or many generations)
! into a single realization of a random variable.
!===============================================================================

  elemental subroutine accumulate_result(this)

    type(TallyResult), intent(inout) :: this

    real(8) :: val

    ! Add the sum and square of the sum of contributions from a tally result to
    ! the variables sum and sum_sq. This will later allow us to calculate a
    ! variance on the tallies.

    val = this % value/total_weight
    this % sum    = this % sum    + val
    this % sum_sq = this % sum_sq + val*val

    ! Reset the single batch estimate
    this % value = ZERO

  end subroutine accumulate_result

!===============================================================================
! STATISTICS_RESULT determines the sample mean and the standard deviation of the
! mean for a TallyResult.
!===============================================================================

  elemental subroutine statistics_result(this, n)

    type(TallyResult), intent(inout) :: this
    integer,           intent(in)    :: n

    ! Calculate sample mean and standard deviation of the mean -- note that we
    ! have used Bessel's correction so that the estimator of the variance of the
    ! sample mean is unbiased.

    this % sum    = this % sum/n
    this % sum_sq = sqrt((this % sum_sq/n - this % sum * &
         this % sum) / (n - 1))

  end subroutine statistics_result

!===============================================================================
! RESET_RESULT zeroes out the value and accumulated sum and sum-squared for a
! single TallyResult.
!===============================================================================

  elemental subroutine reset_result(this)

    type(TallyResult), intent(inout) :: this

    this % value    = ZERO
    this % sum      = ZERO
    this % sum_sq   = ZERO

  end subroutine reset_result

!===============================================================================
! SETUP_ACTIVE_USERTALLIES
!===============================================================================

  subroutine setup_active_usertallies()

    integer                  :: i       ! loop counter
    type(ListInt), pointer :: curr_ptr  ! pointer to current list node
    type(ListInt), pointer :: tall_ptr  ! pointer to active tallies only

    !============================================================
    ! TALLIES

    ! traverse to end of tally list
    tall_ptr => active_tallies
    do while(associated(tall_ptr))
      tall_ptr => tall_ptr % next
    end do

    !============================================================
    ! ANALOG TALLIES

    ! check to see if analog tallies have already been allocated
    curr_ptr => null()
    if (associated(active_analog_tallies)) then

      ! traverse to the end of the linked list
      curr_ptr => active_analog_tallies
      do while(associated(curr_ptr))
        curr_ptr => curr_ptr % next
      end do

    end if

    ! append all analog tallies
    do i = n_user_analog_tallies,1,-1

      ! allocate node
      allocate(curr_ptr)

      ! set the tally index
      curr_ptr % data = i
      curr_ptr % next => active_analog_tallies
      active_analog_tallies => curr_ptr

      ! set indices in active tallies
      allocate(tall_ptr)
      tall_ptr % data = analog_tallies(i)
      tall_ptr % next => active_tallies
      active_tallies => tall_ptr

    end do

    !============================================================
    ! TRACKLENGTH TALLIES

    ! check to see if tracklength tallies have already been allocated
    curr_ptr => null()
    if (associated(active_tracklength_tallies)) then

      ! traverse to the end of the linked list
      curr_ptr => active_tracklength_tallies
      do while(associated(curr_ptr))
        curr_ptr => curr_ptr % next
      end do

    end if


    ! append all tracklength tallies
    do i = n_user_tracklength_tallies,1,-1

      ! allocate node
      allocate(curr_ptr)

      ! set the tally index
      curr_ptr % data = i
      curr_ptr % next => active_tracklength_tallies
      active_tracklength_tallies => curr_ptr

      ! set indices in active tallies
      allocate(tall_ptr)
      tall_ptr % data = tracklength_tallies(i)
      tall_ptr % next => active_tallies
      active_tallies => tall_ptr

    end do

    !============================================================
    ! CURRENT TALLIES

    ! check to see if current tallies have already been allocated
    curr_ptr => null()
    if (associated(active_current_tallies)) then

      ! traverse to the end of the linked list
      curr_ptr => active_current_tallies
      do while(associated(curr_ptr))
        curr_ptr => curr_ptr % next
      end do

    end if

    ! append all current tallies
    do i = n_user_current_tallies,1,-1

      ! allocate node
      allocate(curr_ptr)

      ! set the tally index
      curr_ptr % data = i
      curr_ptr % next => active_current_tallies
      active_current_tallies => curr_ptr

      ! set indices in active tallies
      allocate(tall_ptr)
      tall_ptr % data = current_tallies(i)
      tall_ptr % next => active_tallies
      active_tallies => tall_ptr

    end do

    ! nullify the temporary pointer
    if (associated(curr_ptr)) nullify(curr_ptr)

  end subroutine setup_active_usertallies

!===============================================================================
! SETUP_ACTIVE_CMFDTALLIES
!===============================================================================

  subroutine setup_active_cmfdtallies()

    integer                :: i         ! loop counter
    type(ListInt), pointer :: curr_ptr  ! pointer to current list node
    type(ListInt), pointer :: tall_ptr  ! pointer to active tallies only

    ! check to see if actives tallies has been allocated
    tall_ptr => active_tallies
    if (associated(active_tallies)) then
      message = 'Active tallies should not exist before CMFD tallies!'
      call fatal_error()
    end if

    ! check to see if analog tallies have already been allocated
    curr_ptr => null()
    if (associated(active_analog_tallies)) then
      message = 'Active analog tallies should not exist before CMFD tallies!'
      call fatal_error()
    end if

    do i = n_cmfd_analog_tallies + n_user_analog_tallies, n_user_analog_tallies + 1, -1

      ! allocate node
      allocate(curr_ptr)

      ! set the tally index
      curr_ptr % data = i
      curr_ptr % next => active_analog_tallies
      active_analog_tallies => curr_ptr

      ! set indices in active tallies
      allocate(tall_ptr)
      tall_ptr % data = analog_tallies(i)
      tall_ptr % next => active_tallies
      active_tallies => tall_ptr

    end do

    ! check to see if tracklength tallies have already been allocated
    curr_ptr => null()
    if (associated(active_tracklength_tallies)) then
      message = 'Active tracklength tallies should not exist before CMFD tallies!'
      call fatal_error()
    end if

    do i = n_cmfd_tracklength_tallies + n_user_tracklength_tallies, n_user_tracklength_tallies + 1, -1

      ! allocate node
      allocate(curr_ptr)

      ! set the tally index
      curr_ptr % data = i
      curr_ptr % next => active_tracklength_tallies
      active_tracklength_tallies => curr_ptr

      ! set indices in active tallies
      allocate(tall_ptr)
      tall_ptr % data = tracklength_tallies(i)
      tall_ptr % next => active_tallies
      active_tallies => tall_ptr

    end do

    ! check to see if current tallies have already been allocated
    curr_ptr => null()
    if (associated(active_current_tallies)) then
      message = 'Active current tallies should not exist before CMFD tallies!'
      call fatal_error()
    end if

    do i = n_cmfd_current_tallies + n_user_current_tallies, &
         n_user_current_tallies + 1, -1

      ! allocate node
      allocate(curr_ptr)

      ! set the tally index
      curr_ptr % data = i
      curr_ptr % next => active_current_tallies
      active_current_tallies => curr_ptr

      ! set indices in active tallies
      allocate(tall_ptr)
      tall_ptr % data = current_tallies(i)
      tall_ptr % next => active_tallies
      active_tallies => tall_ptr

    end do

  end subroutine setup_active_cmfdtallies

end module tally<|MERGE_RESOLUTION|>--- conflicted
+++ resolved
@@ -569,13 +569,11 @@
                 ! Nu-fission cross section is pre-calculated
                 score = micro_xs(i_nuclide) % nu_fission * &
                      atom_density * flux
-<<<<<<< HEAD
+
               case (SCORE_K_FISSION)
                 score = micro_xs(i_nuclide) % k_fission * &
                      atom_density * flux
-=======
-
->>>>>>> 63bfd25d
+
               case (SCORE_EVENTS)
                 ! For number of events, just score unity
                 score = ONE
@@ -649,12 +647,10 @@
               case (SCORE_NU_FISSION)
                 ! Nu-fission cross section is pre-calculated
                 score = material_xs % nu_fission * flux
-<<<<<<< HEAD
+
               case (SCORE_K_FISSION)
                 score = material_xs % k_fission * flux
-=======
-
->>>>>>> 63bfd25d
+
               case (SCORE_EVENTS)
                 ! For number of events, just score unity
                 score = ONE
@@ -807,12 +803,10 @@
 
         case (SCORE_NU_FISSION)
           score = micro_xs(i_nuclide) % nu_fission * atom_density * flux
-<<<<<<< HEAD
+
         case (SCORE_K_FISSION)
           score = micro_xs(i_nuclide) % k_fission * atom_density * flux
-=======
-
->>>>>>> 63bfd25d
+
         case (SCORE_EVENTS)
           score = ONE
 
@@ -895,12 +889,10 @@
 
       case (SCORE_NU_FISSION)
         score = material_xs % nu_fission * flux
-<<<<<<< HEAD
+
       case (SCORE_K_FISSION)
         score = material_xs % k_fission * flux
-=======
-
->>>>>>> 63bfd25d
+
       case (SCORE_EVENTS)
         score = ONE
 
