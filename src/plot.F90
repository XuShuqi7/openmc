module plot

  use constants
  use error,           only: fatal_error
  use geometry,        only: find_cell, check_cell_overlap
  use geometry_header, only: Cell, BASE_UNIVERSE
  use global
  use output,          only: write_message
  use particle_header, only: deallocate_coord, Particle
  use plot_header
  use ppmlib,          only: Image, init_image, allocate_image, &
                             deallocate_image, set_pixel
<<<<<<< HEAD
  use progress_header, only: ProgressBar
  use source,          only: initialize_particle
=======
>>>>>>> 9b8a8ded
  use string,          only: to_str

  implicit none

contains

!===============================================================================
! RUN_PLOT controls the logic for making one or many plots
!===============================================================================

  subroutine run_plot()

    integer :: i ! loop index for plots
    type(ObjectPlot), pointer :: pl => null()

    do i = 1, n_plots
      pl => plots(i)

      ! Display output message
      message = "Processing plot " // trim(to_str(pl % id)) // "..."
      call write_message(5)

      if (pl % type == PLOT_TYPE_SLICE) then
        ! create 2d image
        call create_ppm(pl)
      else if (pl % type == PLOT_TYPE_VOXEL) then
        ! create dump for 3D silomesh utility script
        call create_3d_dump(pl)
      end if
    end do

  end subroutine run_plot

!===============================================================================
! POSITION_RGB computes the red/green/blue values for a given plot with the 
! current particle's position
!===============================================================================

  subroutine position_rgb(p, pl, rgb, id)

    type(Particle), intent(inout)         :: p
    type(ObjectPlot), pointer, intent(in) :: pl
    integer, intent(out)                  :: rgb(3)
    integer, intent(out)                  :: id
    
    logical :: found_cell
    type(Cell), pointer :: c => null()
    
    call deallocate_coord(p % coord0 % next)
    p % coord => p % coord0

    call find_cell(p, found_cell)
    if (check_overlaps) call check_cell_overlap(p)

    if (.not. found_cell) then
      ! If no cell, revert to default color
      rgb = pl % not_found % rgb
      id = -1
    else
      if (pl % color_by == PLOT_COLOR_MATS) then
        ! Assign color based on material
        c => cells(p % coord % cell)
        if (c % material == MATERIAL_VOID) then
          ! By default, color void cells white
          rgb = 255
          id = -1
        else
          rgb = pl % colors(c % material) % rgb
          id = materials(c % material) % id
        end if
      else if (pl % color_by == PLOT_COLOR_CELLS) then
        ! Assign color based on cell
        rgb = pl % colors(p % coord % cell) % rgb
        id = cells(p % coord % cell) % id
      else
        rgb = 0
        id = -1
      end if
    end if
    
  end subroutine position_rgb

!===============================================================================
! CREATE_PPM creates an image based on user input from a plots.xml <plot>
! specification in the portable pixmap format (PPM)
!===============================================================================

  subroutine create_ppm(pl)

    type(ObjectPlot), pointer :: pl

    integer :: in_i
    integer :: out_i
    integer :: x, y      ! pixel location
    integer :: rgb(3)    ! colors (red, green, blue) from 0-255
    integer :: id
    real(8) :: in_pixel
    real(8) :: out_pixel
    real(8) :: xyz(3)
    type(Image) :: img
<<<<<<< HEAD
    type(ProgressBar) :: progress
=======
    type(Particle) :: p
>>>>>>> 9b8a8ded

    ! Initialize and allocate space for image
    call init_image(img)
    call allocate_image(img, pl % pixels(1), pl % pixels(2))

    if (pl % basis == PLOT_BASIS_XY) then
      in_i  = 1
      out_i = 2
      in_pixel  = pl % width(1)/dble(pl % pixels(1))
      out_pixel = pl % width(2)/dble(pl % pixels(2))
      xyz(1) = pl % origin(1) - pl % width(1) / 2.0
      xyz(2) = pl % origin(2) + pl % width(2) / 2.0
      xyz(3) = pl % origin(3)
    else if (pl % basis == PLOT_BASIS_XZ) then
      in_i  = 1
      out_i = 3
      in_pixel  = pl % width(1)/dble(pl % pixels(1))
      out_pixel = pl % width(2)/dble(pl % pixels(2))
      xyz(1) = pl % origin(1) - pl % width(1) / 2.0
      xyz(2) = pl % origin(2)
      xyz(3) = pl % origin(3) + pl % width(2) / 2.0
    else if (pl % basis == PLOT_BASIS_YZ) then
      in_i  = 2
      out_i = 3
      in_pixel  = pl % width(1)/dble(pl % pixels(1))
      out_pixel = pl % width(2)/dble(pl % pixels(2))
      xyz(1) = pl % origin(1)
      xyz(2) = pl % origin(2) - pl % width(1) / 2.0
      xyz(3) = pl % origin(3) + pl % width(2) / 2.0
    end if

    ! allocate and initialize particle
    call p % initialize()
    p % coord % xyz = xyz
    p % coord % uvw = (/ 0.5, 0.5, 0.5 /)
    p % coord % universe = BASE_UNIVERSE

    do y = 1, img % height
      call progress % set_value(dble(y)/dble(img % height)*100.)
      do x = 1, img % width

        ! get pixel color
        call position_rgb(p, pl, rgb, id)

        ! Create a pixel at (x,y) with color (r,g,b)
        call set_pixel(img, x, y, rgb(1), rgb(2), rgb(3))

        ! Advance pixel in first direction
        p % coord0 % xyz(in_i) = p % coord0 % xyz(in_i) + in_pixel
      end do

      ! Advance pixel in second direction
      p % coord0 % xyz(in_i)  = xyz(in_i)
      p % coord0 % xyz(out_i) = p % coord0 % xyz(out_i) - out_pixel
    end do

    ! Write out the ppm to a file
    call output_ppm(pl,img)

    ! Free up space
    call deallocate_image(img)

  end subroutine create_ppm

!===============================================================================
! OUTPUT_PPM writes out a previously generated image to a PPM file
!===============================================================================

  subroutine output_ppm(pl, img)

    type(ObjectPlot), pointer :: pl
    type(Image), intent(in)  :: img

    integer :: i ! loop index for height
    integer :: j ! loop index for width

    ! Open PPM file for writing
    open(UNIT=UNIT_PLOT, FILE=pl % path_plot)

    ! Write header
    write(UNIT_PLOT, '(A2)') 'P6'
    write(UNIT_PLOT, '(I0,'' '',I0)') img%width, img%height
    write(UNIT_PLOT, '(A)') '255'

    ! Write color for each pixel
    do j = 1, img % height
      do i = 1, img % width
        write(UNIT_PLOT, '(3A1)', advance='no') achar(img%red(i,j)), &
             achar(img%green(i,j)), achar(img%blue(i,j))
      end do
    end do

    ! Close plot file
    close(UNIT=UNIT_PLOT)

  end subroutine output_ppm

!===============================================================================
! CREATE_3D_DUMP outputs a binary file that can be input into silomesh for 3D
! geometry visualization.  It works the same way as create_ppm by dragging a
! particle across the geometry for the specified number of voxels. The first
! 3 int(4)'s in the binary are the number of x, y, and z voxels.  The next 3
! real(8)'s are the widths of the voxels in the x, y, and z directions. The next
! 3 real(8)'s are the x, y, and z coordinates of the lower left point. Finally
! the binary is filled with entries of four int(4)'s each. Each 'row' in the
! binary contains four int(4)'s: 3 for x,y,z position and 1 for cell or material
! id.  For 1 million voxels this produces a file of approximately 15MB.
!===============================================================================

  subroutine create_3d_dump(pl)

    type(ObjectPlot), pointer :: pl
    
    integer :: x, y, z      ! voxel location indices
    integer :: rgb(3)       ! colors (red, green, blue) from 0-255
    integer :: id           ! id of cell or material
    real(8) :: vox(3)       ! x, y, and z voxel widths
    real(8) :: ll(3)        ! lower left starting point for each sweep direction
<<<<<<< HEAD
    type(ProgressBar) :: progress
=======
    type(Particle) :: p
>>>>>>> 9b8a8ded

    ! compute voxel widths in each direction
    vox = pl % width/dble(pl % pixels)
    
    ! initial particle position
    ll = pl % origin - pl % width / 2.0

    ! allocate and initialize particle
    call p % initialize()
    p % coord0 % xyz = ll
    p % coord0 % uvw = (/ 0.5, 0.5, 0.5 /)
    p % coord0 % universe = BASE_UNIVERSE

    ! Open binary plot file for writing
    open(UNIT=UNIT_PLOT, FILE=pl % path_plot, STATUS='replace', &
         ACCESS='stream')

    ! write plot header info
    write(UNIT_PLOT) pl % pixels, vox, ll

    ! move to center of voxels    
    ll = ll + vox / 2.0

    do x = 1, pl % pixels(1)
      call progress % set_value(dble(x)/dble(pl % pixels(1))*100.)
      do y = 1, pl % pixels(2)
        do z = 1, pl % pixels(3)

          ! get voxel color
          call position_rgb(p, pl, rgb, id)

          ! write to plot file
          write(UNIT_PLOT) id

          ! advance particle in z direction
          p % coord0 % xyz(3) = p % coord0 % xyz(3) + vox(3)
          
        end do
        
        ! advance particle in y direction
        p % coord0 % xyz(2) = p % coord0 % xyz(2) + vox(2)
        p % coord0 % xyz(3) = ll(3)
        
      end do
      
      ! advance particle in y direction
      p % coord0 % xyz(1) = p % coord0 % xyz(1) + vox(1)
      p % coord0 % xyz(2) = ll(2)
      p % coord0 % xyz(3) = ll(3)
      
    end do

    close(UNIT_PLOT)

  end subroutine create_3d_dump

end module plot<|MERGE_RESOLUTION|>--- conflicted
+++ resolved
@@ -10,11 +10,7 @@
   use plot_header
   use ppmlib,          only: Image, init_image, allocate_image, &
                              deallocate_image, set_pixel
-<<<<<<< HEAD
   use progress_header, only: ProgressBar
-  use source,          only: initialize_particle
-=======
->>>>>>> 9b8a8ded
   use string,          only: to_str
 
   implicit none
@@ -114,12 +110,9 @@
     real(8) :: in_pixel
     real(8) :: out_pixel
     real(8) :: xyz(3)
-    type(Image) :: img
-<<<<<<< HEAD
+    type(Image)       :: img
+    type(Particle)    :: p
     type(ProgressBar) :: progress
-=======
-    type(Particle) :: p
->>>>>>> 9b8a8ded
 
     ! Initialize and allocate space for image
     call init_image(img)
@@ -238,11 +231,8 @@
     integer :: id           ! id of cell or material
     real(8) :: vox(3)       ! x, y, and z voxel widths
     real(8) :: ll(3)        ! lower left starting point for each sweep direction
-<<<<<<< HEAD
+    type(Particle)    :: p
     type(ProgressBar) :: progress
-=======
-    type(Particle) :: p
->>>>>>> 9b8a8ded
 
     ! compute voxel widths in each direction
     vox = pl % width/dble(pl % pixels)
