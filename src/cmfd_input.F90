--- conflicted
+++ resolved
@@ -222,7 +222,6 @@
     if (check_for_node(doc, "begin")) &
          call get_node_value(doc, "begin", cmfd_begin)
 
-<<<<<<< HEAD
     ! Check for cmfd tally resets
     if (check_for_node(doc, "tally_reset")) then
       n_cmfd_resets = get_arraysize_integer(doc, "tally_reset")
@@ -236,14 +235,6 @@
         call cmfd_reset % add(int_array(i))
       end do
       deallocate(int_array)
-=======
-    ! Tally during inactive batches
-    if (check_for_node(doc, "inactive")) then
-      call get_node_value(doc, "inactive", temp_str)
-      temp_str = to_lower(temp_str)
-      if (trim(temp_str) == 'false' .or. trim(temp_str) == '0') &
-           cmfd_tally_on = .false.
->>>>>>> 6f00f155
     end if
 
     ! Get display
