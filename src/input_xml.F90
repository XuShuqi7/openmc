--- conflicted
+++ resolved
@@ -58,7 +58,6 @@
     integer(8) :: temp_long
     integer :: n_tracks
     logical :: file_exists
-    logical :: check
     character(MAX_FILE_LEN) :: env_variable
     character(MAX_WORD_LEN) :: type
     character(MAX_LINE_LEN) :: filename
@@ -713,16 +712,9 @@
     ! make sure that the sourcepoint batch numbers are contained in the
     ! statepoint list
     if (.not. source_separate) then
-<<<<<<< HEAD
-      check = .true.
-      do i = 1, n_source_points
-        check = statepoint_batch % contains(sourcepoint_batch % get_item(i))
-        if (.not. check) then
-=======
       do i = 1, n_source_points
         if (.not. statepoint_batch % contains(sourcepoint_batch % &
             get_item(i))) then
->>>>>>> b34cfe7b
           message = 'Sourcepoint batches are not a subset&
                     & of statepoint batches.'
           call fatal_error()
