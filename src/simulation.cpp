--- conflicted
+++ resolved
@@ -4,13 +4,10 @@
 #include "openmc/eigenvalue.h"
 #include "openmc/message_passing.h"
 #include "openmc/settings.h"
-<<<<<<< HEAD
+#include "openmc/tallies/tally.h"
 #include "openmc/tallies/tally_filter.h"
-=======
-#include "openmc/tallies/tally.h"
 
 #include <algorithm>
->>>>>>> 04fa0b27
 
 // OPENMC_RUN encompasses all the main logic where iterations are performed
 // over the batches, generations, and histories in a fixed source or k-eigenvalue
@@ -97,6 +94,15 @@
   }
 }
 
+extern "C" void
+openmc_simulation_finalize_c()
+{
+  #pragma omp parallel
+  {
+    filter_matches.clear();
+  }
+}
+
 int overall_generation()
 {
   using namespace simulation;
@@ -127,17 +133,6 @@
   }
 }
 
-<<<<<<< HEAD
-extern "C" void
-openmc_simulation_finalize_c()
-{
-  #pragma omp parallel
-  {
-    filter_matches.clear();
-  }
-}
-
-=======
 #ifdef OPENMC_MPI
 void broadcast_results() {
   // Broadcast tally results so that each process has access to results
@@ -186,5 +181,4 @@
 extern "C" void k_generation_reserve(int i) { simulation::k_generation.reserve(i); }
 extern "C" int64_t work_index(int rank) { return simulation::work_index[rank]; }
 
->>>>>>> 04fa0b27
 } // namespace openmc