--- conflicted
+++ resolved
@@ -2,11 +2,7 @@
 <settings>
 
   <state_point batches="10" />
-<<<<<<< HEAD
-  <source_point source_separate="true" />
-=======
   <source_point separate="true" />
->>>>>>> b34cfe7b
 
   <eigenvalue>
     <batches>10</batches>
